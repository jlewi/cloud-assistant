package e2etests

import (
<<<<<<< HEAD
	"bytes"
	"context"
	"os/exec"
	"regexp"
	"strings"
	"sync"
	"testing"

	"github.com/go-logr/zapr"
	"github.com/jlewi/cloud-assistant/app/pkg/ai"
	"github.com/jlewi/cloud-assistant/app/pkg/application"
	"github.com/jlewi/cloud-assistant/protos/gen/cassie"
	"github.com/pkg/errors"
	"go.uber.org/zap"
	"google.golang.org/protobuf/encoding/protojson"
=======
  "bytes"
  "context"
  "os/exec"
  "regexp"
  "strings"
  "sync"
  "testing"

  "github.com/go-logr/zapr"
  "github.com/jlewi/cloud-assistant/app/pkg/ai"
  "github.com/jlewi/cloud-assistant/app/pkg/application"
  "github.com/jlewi/cloud-assistant/protos/gen/cassie"
  "github.com/pkg/errors"
  "go.uber.org/zap"
  "google.golang.org/protobuf/encoding/protojson"
>>>>>>> d1e0693b
)

func Test_Agent(t *testing.T) {
  SkipIfMissing(t, "RUN_MANUAL_TESTS")
  app := application.NewApp()
  if err := app.LoadConfig(nil); err != nil {
    t.Fatal(err)
  }
  if err := app.SetupLogging(); err != nil {
    t.Fatal(err)
  }
  cfg := app.GetConfig()

  client, err := ai.NewClient(*cfg.OpenAI)

  if err != nil {
    t.Fatalf("Failed to create client; %v", err)
  }

  agentOptions := &ai.AgentOptions{}

  if err := agentOptions.FromAssistantConfig(*cfg.CloudAssistant); err != nil {
    t.Fatalf("Failed to create agent options; %v", err)
  }

  agentOptions.Client = client

  agent, err := ai.NewAgent(*agentOptions)

  if err != nil {
    t.Fatalf("Failed to create agent: %+v", err)
  }
  req := &cassie.GenerateRequest{
    Blocks: []*cassie.Block{
      {
        Id:       "1",
        Contents: "Use kubectl to tell me the current status of the rube-dev deployment in the a0s context? Do not rely on outdated documents.",
        Role:     cassie.BlockRole_BLOCK_ROLE_USER,
        Kind:     cassie.BlockKind_MARKUP,
      },
    },
  }

  resp := &ServerResponseStream{
    Events: make([]*cassie.GenerateResponse, 0, 10),
    Blocks: make(map[string]*cassie.Block),
  }

  if err := agent.ProcessWithOpenAI(context.Background(), req, resp.Send); err != nil {
    t.Fatalf("Error processing request: %+v", err)
  }

  exCommand, err := regexp.Compile(`kubectl.*get.*deployment.*`)
  if err != nil {
    t.Fatalf("Error compiling regex: %v", err)
  }

  // Check if there is a code execution block
  codeBlocks := make([]*cassie.Block, 0, len(resp.Blocks))
  for _, b := range resp.Blocks {
    if b.Kind == cassie.BlockKind_CODE {
      t.Logf("Found code block with ID: %s", b.Id)
      // Optionally, you can check the contents of the block
      t.Logf("Code block contents: %s", b.Contents)
      matched := exCommand.Match([]byte(b.Contents))

      if !matched {
        t.Errorf("Code block does not match expected pattern; got\n%v", b.Contents)
        continue
      }

      // Rewrite the command so we know its a command that's safe to execute automatically
      b.Contents = `kubectl --context=a0s -n rube get deployment rube-dev -o yaml`
      codeBlocks = append(codeBlocks, b)
    }
  }

  if len(codeBlocks) == 0 {
    t.Fatalf("No code blocks found in response")
  }

  // Now lets execute a command and provide it to the AI to see how it responds.
  if err := executeBlock(codeBlocks[0]); err != nil {
    t.Fatalf("Failed to execute command: %+v", err)
  }

  previousResponseID := resp.Events[0].ResponseId
  if previousResponseID == "" {
    t.Fatalf("Previous response ID is empty")
  }
  // Now we need to send the output back to the AI
  codeReq := &cassie.GenerateRequest{
    PreviousResponseId: previousResponseID,
    Blocks: []*cassie.Block{
      codeBlocks[0],
    },
  }

  codeResp := &ServerResponseStream{
    Events: make([]*cassie.GenerateResponse, 0, 10),
    Blocks: make(map[string]*cassie.Block),
  }

  if err := agent.ProcessWithOpenAI(context.Background(), codeReq, codeResp.Send); err != nil {
    t.Fatalf("Error processing request: %+v", err)
  }

  for _, b := range codeResp.Blocks {
    o := protojson.MarshalOptions{
      Multiline: true,
      Indent:    "  ",
    }
    j, err := o.Marshal(b)
    if err != nil {
      t.Fatalf("Failed to marshal block: %+v", err)
    }
    t.Logf("Block:\n%+v", string(j))
  }
}

type ServerResponseStream struct {
  Events []*cassie.GenerateResponse
  Blocks map[string]*cassie.Block
  mu     sync.Mutex
}

func (s *ServerResponseStream) Send(e *cassie.GenerateResponse) error {
  s.mu.Lock()
  defer s.mu.Unlock()
  s.Events = append(s.Events, e)

  for _, b := range e.Blocks {
    s.Blocks[b.Id] = b
  }
  return nil
}

// Run the given command and return the output
func executeBlock(b *cassie.Block) error {
  log := zapr.NewLogger(zap.L())
  args := strings.Split(b.Contents, " ")

  cmd := exec.Command(args[0], args[1:]...)
  //cmd := exec.Command("kubectl", "--context=a0s", "-n", "rube", "get", "deployment", "rube-dev", "-o", "yaml")
  var stdout, stderr bytes.Buffer
  cmd.Stdout = &stdout
  cmd.Stderr = &stderr

  err := cmd.Run()

  if err != nil {
    log.Error(err, "Failed to run command", "cmd", b.Contents, "stdout", stdout.String(), "stderr", stderr.String())
    return errors.Wrapf(err, "Failed to run %s", b.Contents)
  }

  //applyCmd := cmd.NewCmdOptions(cmd.Options{
  //	Streaming: false,
  //}, args[0], args[1:]...)
  //
  //// Start the command and immediately return
  //log.Info("Running command", "cmd", helpers.CmdToString(*applyCmd))
  //statusChan := applyCmd.Start()
  //
  //// Wait for the command to complete
  //finalStatus := <-statusChan
  //
  //if finalStatus.Error != nil {
  //	log.Error(finalStatus.Error, "Command didn't complete successfully", "cmd", helpers.CmdToString(*applyCmd), "exitCode", finalStatus.Exit)
  //	return errors.Wrapf(finalStatus.Error, "Failed to run %s", helpers.CmdToString(*applyCmd))
  //}

  log.Info("Command completed successfully", "stdout", stdout.String(), "stderr", stderr.String())

  b.Outputs = []*cassie.BlockOutput{
    {
      Kind: cassie.BlockOutputKind_STDOUT,
      Items: []*cassie.BlockOutputItem{
        {
          TextData: stdout.String(),
        },
      },
    },
    {
      Kind: cassie.BlockOutputKind_STDERR,
      Items: []*cassie.BlockOutputItem{
        {
          TextData: stderr.String(),
        },
      },
    },
  }

  if stdout.Len() == 0 && stderr.Len() == 0 {
    return errors.New("No output from command")
  }

  return nil
}<|MERGE_RESOLUTION|>--- conflicted
+++ resolved
@@ -1,23 +1,6 @@
 package e2etests
 
 import (
-<<<<<<< HEAD
-	"bytes"
-	"context"
-	"os/exec"
-	"regexp"
-	"strings"
-	"sync"
-	"testing"
-
-	"github.com/go-logr/zapr"
-	"github.com/jlewi/cloud-assistant/app/pkg/ai"
-	"github.com/jlewi/cloud-assistant/app/pkg/application"
-	"github.com/jlewi/cloud-assistant/protos/gen/cassie"
-	"github.com/pkg/errors"
-	"go.uber.org/zap"
-	"google.golang.org/protobuf/encoding/protojson"
-=======
   "bytes"
   "context"
   "os/exec"
@@ -33,7 +16,6 @@
   "github.com/pkg/errors"
   "go.uber.org/zap"
   "google.golang.org/protobuf/encoding/protojson"
->>>>>>> d1e0693b
 )
 
 func Test_Agent(t *testing.T) {
