package server

import (
<<<<<<< HEAD
	"connectrpc.com/connect"
	"connectrpc.com/grpchealth"
	"github.com/jlewi/cloud-assistant/app/api"
	"github.com/jlewi/cloud-assistant/app/pkg/ai"
	"github.com/jlewi/cloud-assistant/app/pkg/iam"
	"github.com/jlewi/cloud-assistant/protos/gen/cassie/cassieconnect"
	"golang.org/x/net/http2"
	"golang.org/x/net/http2/h2c"

	"context"
	"fmt"

	"connectrpc.com/otelconnect"

	"github.com/go-logr/zapr"
	"github.com/jlewi/cloud-assistant/app/pkg/config"
	"github.com/pkg/errors"

	runnerv2 "github.com/runmedev/runme/v3/pkg/api/gen/proto/go/runme/runner/v2"

	//"github.com/runmedev/runme/v3/pkg/api/gen/proto/go/runme/runner/v2/runnerv2connect"
	"net"
	"net/http"
	"os"
	"os/signal"
	"syscall"
	"time"

	"go.uber.org/zap"
=======
  "connectrpc.com/connect"
  "connectrpc.com/grpchealth"
  "github.com/jlewi/cloud-assistant/app/pkg/ai"
  "github.com/jlewi/cloud-assistant/app/pkg/logs"
  "github.com/jlewi/cloud-assistant/app/pkg/tlsbuilder"
  "github.com/jlewi/cloud-assistant/protos/gen/cassie/cassieconnect"
  "golang.org/x/net/http2"
  "golang.org/x/net/http2/h2c"

  "context"
  "fmt"

  "connectrpc.com/otelconnect"

  "github.com/go-logr/zapr"
  "github.com/jlewi/cloud-assistant/app/pkg/config"
  "github.com/pkg/errors"

  runnerv2 "github.com/runmedev/runme/v3/pkg/api/gen/proto/go/runme/runner/v2"

  //"github.com/runmedev/runme/v3/pkg/api/gen/proto/go/runme/runner/v2/runnerv2connect"
  "net"
  "net/http"
  "os"
  "os/signal"
  "syscall"
  "time"

  "go.uber.org/zap"
>>>>>>> 4fe06ebc
)

// Server is the main server for the cloud assistant
type Server struct {
<<<<<<< HEAD
	telemetry        *config.TelemetryConfig
	serverConfig     *config.AssistantServerConfig
	hServer          *http.Server
	engine           http.Handler
	shutdownComplete chan bool
	runner           *Runner
	agent            *ai.Agent
	checker          iam.Checker
}

type Options struct {
	Telemetry *config.TelemetryConfig
	Server    *config.AssistantServerConfig
	IAMPolicy *api.IAMPolicy
=======
  telemetry        *config.TelemetryConfig
  serverConfig     *config.AssistantServerConfig
  hServer          *http.Server
  engine           http.Handler
  shutdownComplete chan bool
  runner           *Runner
  agent            *ai.Agent
}

type Options struct {
  Telemetry *config.TelemetryConfig
  Server    *config.AssistantServerConfig
>>>>>>> 4fe06ebc
}

// NewServer creates a new server
func NewServer(opts Options, agent *ai.Agent) (*Server, error) {
<<<<<<< HEAD
	log := zapr.NewLogger(zap.L())
	if agent == nil {
		if !opts.Server.RunnerService {
			return nil, errors.New("Agent and Runner service are both disabled")
		}
		log.Info("Agent is nil; continuing without AI service")
	}

	var runner *Runner

	if opts.Server.RunnerService {
		var err error
		runner, err = NewRunner(zap.L())
		if err != nil {
			return nil, err
		}
		ctx := context.Background()
		session, err := runner.server.CreateSession(ctx, &runnerv2.CreateSessionRequest{
			Project: &runnerv2.Project{
				Root:         ".",
				EnvLoadOrder: []string{".env", ".env.local", ".env.development", ".env.dev"},
			},
			Config: &runnerv2.CreateSessionRequest_Config{
				EnvStoreSeeding: runnerv2.CreateSessionRequest_Config_SESSION_ENV_STORE_SEEDING_SYSTEM.Enum(),
			},
		})
		if err != nil {
			return nil, err
		}
		log.Info("Runner session created", "sessionID", session.GetSession().GetId())
	} else {
		log.Info("Runner service is disabled")
	}

	if opts.Server.OIDC == nil && opts.IAMPolicy != nil {
		return nil, errors.New("IAM policy is set but OIDC is not configured")
	}

	if opts.Server.OIDC != nil && opts.IAMPolicy == nil {
		return nil, errors.New("IAM policy must be set if OIDC is configured")
	}

	var checker iam.Checker

	if opts.IAMPolicy != nil {
		c, err := iam.NewChecker(*opts.IAMPolicy)
		if err != nil {
			return nil, errors.Wrapf(err, "Failed to create IAM policy checker")
		}
		checker = c
	} else {
		checker = &iam.AllowAllChecker{}
	}

	s := &Server{
		telemetry:    opts.Telemetry,
		serverConfig: opts.Server,
		runner:       runner,
		agent:        agent,
		checker:      checker,
	}
	return s, nil
=======
  log := zapr.NewLogger(zap.L())
  if agent == nil {
    if !opts.Server.RunnerService {
      return nil, errors.New("Agent and Runner service are both disabled")
    }
    log.Info("Agent is nil; continuing without AI service")
  }

  var runner *Runner

  if opts.Server.RunnerService {
    var err error
    runner, err = NewRunner(zap.L())
    if err != nil {
      return nil, err
    }
    ctx := context.Background()
    session, err := runner.server.CreateSession(ctx, &runnerv2.CreateSessionRequest{
      Project: &runnerv2.Project{
        Root:         ".",
        EnvLoadOrder: []string{".env", ".env.local", ".env.development", ".env.dev"},
      },
      Config: &runnerv2.CreateSessionRequest_Config{
        EnvStoreSeeding: runnerv2.CreateSessionRequest_Config_SESSION_ENV_STORE_SEEDING_SYSTEM.Enum(),
      },
    })
    if err != nil {
      return nil, err
    }
    log.Info("Runner session created", "sessionID", session.GetSession().GetId())
  } else {
    log.Info("Runner service is disabled")
  }

  s := &Server{
    telemetry:    opts.Telemetry,
    serverConfig: opts.Server,
    runner:       runner,
    agent:        agent,
  }
  return s, nil
>>>>>>> 4fe06ebc
}

// Run starts the http server
// Blocks until its shutdown.
func (s *Server) Run() error {
  s.shutdownComplete = make(chan bool, 1)
  trapInterrupt(s)

  logZ := zap.L()
  log := zapr.NewLogger(logZ)

  // Register the services
  if err := s.registerServices(); err != nil {
    return errors.Wrapf(err, "Failed to register services")
  }

  serverConfig := s.serverConfig
  if serverConfig == nil {
    serverConfig = &config.AssistantServerConfig{}
  }

  port := serverConfig.GetPort()

  address := fmt.Sprintf("%s:%d", serverConfig.GetBindAddress(), port)
  log.Info("Starting http server", "address", address)

  // N.B. We don't use an http2 server because we are using websockets and we were having some issues with
  // http2. Without http2 I'm not sure we can serve grpc.
  hServer := &http.Server{
    // Set timeouts to 0 to disable them because we are using websockets
    WriteTimeout: 0,
    ReadTimeout:  0,
    // We need to wrap it in h2c to support HTTP/2 without TLS
    // TODO(jlewi): Should we only enable h2c if tls isn't enabled?
    Handler: h2c.NewHandler(s.engine, &http2.Server{}),
  }
  // Enable HTTP/2 support
  if err := http2.ConfigureServer(hServer, &http2.Server{}); err != nil {
    return errors.Wrapf(err, "failed to configure http2 server")
  }

  s.hServer = hServer

  lis, err := net.Listen("tcp", address)

  if err != nil {
    return errors.Wrapf(err, "Could not start listener")
  }

  // If TLS is enabled, we need to set up the TLS config
  if serverConfig.TLSConfig != nil {
    tlsConfig, err := tlsbuilder.LoadOrGenerateConfig(s.serverConfig.TLSConfig.CertFile, s.serverConfig.TLSConfig.KeyFile, logZ)
    if err != nil {
      return err
    }
    hServer.TLSConfig = tlsConfig
  }

  go func() {
    // TODO(jlewi): Should we support running TLS and non HTTP on two different ports?
    if serverConfig.TLSConfig != nil {
      log.Info("Starting TLS server", "certFile", serverConfig.TLSConfig.CertFile, "keyFile", serverConfig.TLSConfig.KeyFile)
      // If TLS is enabled, we need to set up the TLS config
      // We can pass empty strings for the keys here because we have configured TLSConfig
      if err := hServer.ServeTLS(lis, "", ""); err != nil {
        if !errors.Is(err, http.ErrServerClosed) {
          log.Error(err, "There was an error with the http server")
        }
      }
    } else {
      log.Info("Starting non-TLS server")
      if err := hServer.Serve(lis); err != nil {
        if !errors.Is(err, http.ErrServerClosed) {
          log.Error(err, "There was an error with the http server")
        }
      }
    }

  }()

  // Wait for the shutdown to complete
  // We use a channel to signal when the shutdown method has completed and then return.
  // This is necessary because shutdown() is running in a different go function from hServer.Serve. So if we just
  // relied on hServer.Serve to return and then returned from Run we might still be in the middle of calling shutdown.
  // That's because shutdown calls hServer.Shutdown which causes hserver.Serve to return.
  <-s.shutdownComplete
  return nil
}

func (s *Server) registerServices() error {
<<<<<<< HEAD
	log := zapr.NewLogger(zap.L())

	// Create auth mux
	mux, err := NewAuthMux(s.serverConfig)
	if err != nil {
		return errors.Wrapf(err, "Failed to create auth mux")
	}

	// Create the OTEL interceptor
	otelInterceptor, err := otelconnect.NewInterceptor()
	if err != nil {
		return errors.Wrapf(err, "Failed to create otel interceptor")
	}

	interceptors := []connect.Interceptor{otelInterceptor}

	origins := s.serverConfig.CorsOrigins
	if len(origins) == 0 {
		log.Info("No additional CORS origins specified for protected routes")
	} else {
		log.Info("Adding CORS support for protected routes", "origins", origins)
	}

	// Register auth routes if OIDC is configured
	if s.serverConfig.OIDC != nil {
		log.Info("OIDC is configured; registering auth routes")
		if err := RegisterAuthRoutes(s.serverConfig.OIDC, mux); err != nil {
			return errors.Wrapf(err, "Failed to register auth routes")
		}
	} else {
		log.Info("OIDC is not configured; auth routes will not be registered")
	}

	if s.agent != nil {
		aiSvcPath, aiSvcHandler := cassieconnect.NewBlocksServiceHandler(s.agent, connect.WithInterceptors(interceptors...))
		log.Info("Setting up AI service", "path", aiSvcPath)
		// Protect the AI service
		mux.HandleProtected(aiSvcPath, aiSvcHandler, s.checker, api.AgentUserRole)
	} else {
		log.Info("Agent is nil; AI service is disabled")
	}

	if s.runner != nil {
		sHandler := &WebSocketHandler{
			runner: s.runner,
		}
		// Protect the WebSocket handler
		mux.HandleProtected("/ws", http.HandlerFunc(sHandler.Handler), s.checker, api.RunnerUserRole)
		log.Info("Setting up runner service", "path", "/ws")
	}

	// Health check should be public
	checker := grpchealth.NewStaticChecker()
	mux.Handle(grpchealth.NewHandler(checker))

	// Handle the single page app and assets unprotected
	singlePageApp, err := s.singlePageAppHandler()
	if err != nil {
		return errors.Wrapf(err, "Failed to serve single page app")
	}
	mux.Handle("/", singlePageApp)

	s.engine = mux

	return nil
=======
  log := zapr.NewLogger(zap.L())

  // Create auth mux
  mux, err := NewAuthMux(s.serverConfig)
  if err != nil {
    return errors.Wrapf(err, "Failed to create auth mux")
  }

  // Create the OTEL interceptor
  otelInterceptor, err := otelconnect.NewInterceptor()
  if err != nil {
    return errors.Wrapf(err, "Failed to create otel interceptor")
  }

  interceptors := []connect.Interceptor{otelInterceptor}

  origins := s.serverConfig.CorsOrigins
  if len(origins) == 0 {
    log.Info("No additional CORS origins specified for protected routes")
  } else {
    log.Info("Adding CORS support for protected routes", "origins", origins)
  }

  // Register auth routes if OIDC is configured
  if s.serverConfig.OIDC != nil {
    if err := RegisterAuthRoutes(s.serverConfig.OIDC, mux); err != nil {
      return errors.Wrapf(err, "Failed to register auth routes")
    }
  }

  if s.agent != nil {
    aiSvcPath, aiSvcHandler := cassieconnect.NewBlocksServiceHandler(s.agent, connect.WithInterceptors(interceptors...))
    log.Info("Setting up AI service", "path", aiSvcPath)
    // Protect the AI service
    // TODO(jlewi): Do we want to protect the AI service?
    mux.HandleProtected(aiSvcPath, aiSvcHandler)
  } else {
    log.Info("Agent is nil; AI service is disabled")
  }

  if s.runner != nil {
    sHandler := &WebSocketHandler{
      runner: s.runner,
    }
    // Protect the WebSocket handler
    mux.HandleProtected("/ws", http.HandlerFunc(sHandler.Handler))
    log.Info("Setting up runner service", "path", "/ws")
  }

  // Health check should be public
  checker := grpchealth.NewStaticChecker()
  mux.Handle(grpchealth.NewHandler(checker))

  mux.HandleFunc("/trailerstest", trailersTest)

  // Handle the single page app and assets unprotected
  singlePageApp, err := s.singlePageAppHandler()
  if err != nil {
    return errors.Wrapf(err, "Failed to serve single page app")
  }
  mux.Handle("/", singlePageApp)

  s.engine = mux

  return nil
}

// trailersTest is a function to test returning trailers.
// This method is useful for testing whether a proxy (e.g. envoyproxy) is filtering out trailers.
// If trailers are being filtered out it will prevent grpc and grpcweb from working.
// To test it use
// curl -k -v --http2 https://cloud-assistant.gateway.unified-0s.internal.api.openai.org/trailerstest -d ”
// The output should show the trailers in the response headers.
func trailersTest(w http.ResponseWriter, r *http.Request) {
  w.Header().Set("Content-Type", "application/grpc+proto")
  w.Header().Set("Trailer", "Grpc-Status, Grpc-Message")

  w.WriteHeader(http.StatusOK)

  log := logs.FromContext(r.Context())
  // Write response body
  if _, err := w.Write([]byte("... this is the response ...")); err != nil {
    log.Error(err, "Failed to write response body")
  }

  // Now set trailers
  w.Header().Set("Grpc-Status", "0")
  w.Header().Set("Grpc-Message", "OK")
>>>>>>> 4fe06ebc
}

func (s *Server) shutdown() {
  log := zapr.NewLogger(zap.L())
  log.Info("Shutting down the cloud-assistant server")

  if s.hServer != nil {
    ctx, cancel := context.WithTimeout(context.Background(), 20*time.Second)
    defer cancel()
    if err := s.hServer.Shutdown(ctx); err != nil {
      log.Error(err, "Error shutting down http server")
    }
    log.Info("HTTP Server shutdown complete")
  }
  log.Info("Shutdown complete")
  s.shutdownComplete <- true
}

// trapInterrupt shutdowns the server if the appropriate signals are sent
func trapInterrupt(s *Server) {
  log := zapr.NewLogger(zap.L())
  sigs := make(chan os.Signal, 10)
  // Note SIGSTOP and SIGTERM can't be caught
  // We can trap SIGINT which is what ctl-z sends to interrupt the process
  // to interrupt the process
  signal.Notify(sigs, syscall.SIGINT)

  go func() {
    msg := <-sigs
    log.Info("Received signal", "signal", msg)
    s.shutdown()
  }()
}<|MERGE_RESOLUTION|>--- conflicted
+++ resolved
@@ -1,45 +1,17 @@
 package server
 
 import (
-<<<<<<< HEAD
-	"connectrpc.com/connect"
-	"connectrpc.com/grpchealth"
-	"github.com/jlewi/cloud-assistant/app/api"
-	"github.com/jlewi/cloud-assistant/app/pkg/ai"
-	"github.com/jlewi/cloud-assistant/app/pkg/iam"
-	"github.com/jlewi/cloud-assistant/protos/gen/cassie/cassieconnect"
-	"golang.org/x/net/http2"
-	"golang.org/x/net/http2/h2c"
-
-	"context"
-	"fmt"
-
-	"connectrpc.com/otelconnect"
-
-	"github.com/go-logr/zapr"
-	"github.com/jlewi/cloud-assistant/app/pkg/config"
-	"github.com/pkg/errors"
-
-	runnerv2 "github.com/runmedev/runme/v3/pkg/api/gen/proto/go/runme/runner/v2"
-
-	//"github.com/runmedev/runme/v3/pkg/api/gen/proto/go/runme/runner/v2/runnerv2connect"
-	"net"
-	"net/http"
-	"os"
-	"os/signal"
-	"syscall"
-	"time"
-
-	"go.uber.org/zap"
-=======
   "connectrpc.com/connect"
   "connectrpc.com/grpchealth"
+  "github.com/jlewi/cloud-assistant/app/api"
   "github.com/jlewi/cloud-assistant/app/pkg/ai"
-  "github.com/jlewi/cloud-assistant/app/pkg/logs"
-  "github.com/jlewi/cloud-assistant/app/pkg/tlsbuilder"
+  "github.com/jlewi/cloud-assistant/app/pkg/iam"
   "github.com/jlewi/cloud-assistant/protos/gen/cassie/cassieconnect"
   "golang.org/x/net/http2"
   "golang.org/x/net/http2/h2c"
+
+  "github.com/jlewi/cloud-assistant/app/pkg/logs"
+  "github.com/jlewi/cloud-assistant/app/pkg/tlsbuilder"
 
   "context"
   "fmt"
@@ -61,27 +33,10 @@
   "time"
 
   "go.uber.org/zap"
->>>>>>> 4fe06ebc
 )
 
 // Server is the main server for the cloud assistant
 type Server struct {
-<<<<<<< HEAD
-	telemetry        *config.TelemetryConfig
-	serverConfig     *config.AssistantServerConfig
-	hServer          *http.Server
-	engine           http.Handler
-	shutdownComplete chan bool
-	runner           *Runner
-	agent            *ai.Agent
-	checker          iam.Checker
-}
-
-type Options struct {
-	Telemetry *config.TelemetryConfig
-	Server    *config.AssistantServerConfig
-	IAMPolicy *api.IAMPolicy
-=======
   telemetry        *config.TelemetryConfig
   serverConfig     *config.AssistantServerConfig
   hServer          *http.Server
@@ -89,80 +44,17 @@
   shutdownComplete chan bool
   runner           *Runner
   agent            *ai.Agent
+  checker          iam.Checker
 }
 
 type Options struct {
   Telemetry *config.TelemetryConfig
   Server    *config.AssistantServerConfig
->>>>>>> 4fe06ebc
+  IAMPolicy *api.IAMPolicy
 }
 
 // NewServer creates a new server
 func NewServer(opts Options, agent *ai.Agent) (*Server, error) {
-<<<<<<< HEAD
-	log := zapr.NewLogger(zap.L())
-	if agent == nil {
-		if !opts.Server.RunnerService {
-			return nil, errors.New("Agent and Runner service are both disabled")
-		}
-		log.Info("Agent is nil; continuing without AI service")
-	}
-
-	var runner *Runner
-
-	if opts.Server.RunnerService {
-		var err error
-		runner, err = NewRunner(zap.L())
-		if err != nil {
-			return nil, err
-		}
-		ctx := context.Background()
-		session, err := runner.server.CreateSession(ctx, &runnerv2.CreateSessionRequest{
-			Project: &runnerv2.Project{
-				Root:         ".",
-				EnvLoadOrder: []string{".env", ".env.local", ".env.development", ".env.dev"},
-			},
-			Config: &runnerv2.CreateSessionRequest_Config{
-				EnvStoreSeeding: runnerv2.CreateSessionRequest_Config_SESSION_ENV_STORE_SEEDING_SYSTEM.Enum(),
-			},
-		})
-		if err != nil {
-			return nil, err
-		}
-		log.Info("Runner session created", "sessionID", session.GetSession().GetId())
-	} else {
-		log.Info("Runner service is disabled")
-	}
-
-	if opts.Server.OIDC == nil && opts.IAMPolicy != nil {
-		return nil, errors.New("IAM policy is set but OIDC is not configured")
-	}
-
-	if opts.Server.OIDC != nil && opts.IAMPolicy == nil {
-		return nil, errors.New("IAM policy must be set if OIDC is configured")
-	}
-
-	var checker iam.Checker
-
-	if opts.IAMPolicy != nil {
-		c, err := iam.NewChecker(*opts.IAMPolicy)
-		if err != nil {
-			return nil, errors.Wrapf(err, "Failed to create IAM policy checker")
-		}
-		checker = c
-	} else {
-		checker = &iam.AllowAllChecker{}
-	}
-
-	s := &Server{
-		telemetry:    opts.Telemetry,
-		serverConfig: opts.Server,
-		runner:       runner,
-		agent:        agent,
-		checker:      checker,
-	}
-	return s, nil
-=======
   log := zapr.NewLogger(zap.L())
   if agent == nil {
     if !opts.Server.RunnerService {
@@ -197,14 +89,34 @@
     log.Info("Runner service is disabled")
   }
 
+  if opts.Server.OIDC == nil && opts.IAMPolicy != nil {
+    return nil, errors.New("IAM policy is set but OIDC is not configured")
+  }
+
+  if opts.Server.OIDC != nil && opts.IAMPolicy == nil {
+    return nil, errors.New("IAM policy must be set if OIDC is configured")
+  }
+
+  var checker iam.Checker
+
+  if opts.IAMPolicy != nil {
+    c, err := iam.NewChecker(*opts.IAMPolicy)
+    if err != nil {
+      return nil, errors.Wrapf(err, "Failed to create IAM policy checker")
+    }
+    checker = c
+  } else {
+    checker = &iam.AllowAllChecker{}
+  }
+
   s := &Server{
     telemetry:    opts.Telemetry,
     serverConfig: opts.Server,
     runner:       runner,
     agent:        agent,
+    checker:      checker,
   }
   return s, nil
->>>>>>> 4fe06ebc
 }
 
 // Run starts the http server
@@ -295,73 +207,6 @@
 }
 
 func (s *Server) registerServices() error {
-<<<<<<< HEAD
-	log := zapr.NewLogger(zap.L())
-
-	// Create auth mux
-	mux, err := NewAuthMux(s.serverConfig)
-	if err != nil {
-		return errors.Wrapf(err, "Failed to create auth mux")
-	}
-
-	// Create the OTEL interceptor
-	otelInterceptor, err := otelconnect.NewInterceptor()
-	if err != nil {
-		return errors.Wrapf(err, "Failed to create otel interceptor")
-	}
-
-	interceptors := []connect.Interceptor{otelInterceptor}
-
-	origins := s.serverConfig.CorsOrigins
-	if len(origins) == 0 {
-		log.Info("No additional CORS origins specified for protected routes")
-	} else {
-		log.Info("Adding CORS support for protected routes", "origins", origins)
-	}
-
-	// Register auth routes if OIDC is configured
-	if s.serverConfig.OIDC != nil {
-		log.Info("OIDC is configured; registering auth routes")
-		if err := RegisterAuthRoutes(s.serverConfig.OIDC, mux); err != nil {
-			return errors.Wrapf(err, "Failed to register auth routes")
-		}
-	} else {
-		log.Info("OIDC is not configured; auth routes will not be registered")
-	}
-
-	if s.agent != nil {
-		aiSvcPath, aiSvcHandler := cassieconnect.NewBlocksServiceHandler(s.agent, connect.WithInterceptors(interceptors...))
-		log.Info("Setting up AI service", "path", aiSvcPath)
-		// Protect the AI service
-		mux.HandleProtected(aiSvcPath, aiSvcHandler, s.checker, api.AgentUserRole)
-	} else {
-		log.Info("Agent is nil; AI service is disabled")
-	}
-
-	if s.runner != nil {
-		sHandler := &WebSocketHandler{
-			runner: s.runner,
-		}
-		// Protect the WebSocket handler
-		mux.HandleProtected("/ws", http.HandlerFunc(sHandler.Handler), s.checker, api.RunnerUserRole)
-		log.Info("Setting up runner service", "path", "/ws")
-	}
-
-	// Health check should be public
-	checker := grpchealth.NewStaticChecker()
-	mux.Handle(grpchealth.NewHandler(checker))
-
-	// Handle the single page app and assets unprotected
-	singlePageApp, err := s.singlePageAppHandler()
-	if err != nil {
-		return errors.Wrapf(err, "Failed to serve single page app")
-	}
-	mux.Handle("/", singlePageApp)
-
-	s.engine = mux
-
-	return nil
-=======
   log := zapr.NewLogger(zap.L())
 
   // Create auth mux
@@ -387,17 +232,19 @@
 
   // Register auth routes if OIDC is configured
   if s.serverConfig.OIDC != nil {
+    log.Info("OIDC is configured; registering auth routes")
     if err := RegisterAuthRoutes(s.serverConfig.OIDC, mux); err != nil {
       return errors.Wrapf(err, "Failed to register auth routes")
     }
+  } else {
+    log.Info("OIDC is not configured; auth routes will not be registered")
   }
 
   if s.agent != nil {
     aiSvcPath, aiSvcHandler := cassieconnect.NewBlocksServiceHandler(s.agent, connect.WithInterceptors(interceptors...))
     log.Info("Setting up AI service", "path", aiSvcPath)
     // Protect the AI service
-    // TODO(jlewi): Do we want to protect the AI service?
-    mux.HandleProtected(aiSvcPath, aiSvcHandler)
+    mux.HandleProtected(aiSvcPath, aiSvcHandler, s.checker, api.AgentUserRole)
   } else {
     log.Info("Agent is nil; AI service is disabled")
   }
@@ -407,7 +254,7 @@
       runner: s.runner,
     }
     // Protect the WebSocket handler
-    mux.HandleProtected("/ws", http.HandlerFunc(sHandler.Handler))
+    mux.HandleProtected("/ws", http.HandlerFunc(sHandler.Handler), s.checker, api.RunnerUserRole)
     log.Info("Setting up runner service", "path", "/ws")
   }
 
@@ -450,7 +297,6 @@
   // Now set trailers
   w.Header().Set("Grpc-Status", "0")
   w.Header().Set("Grpc-Message", "OK")
->>>>>>> 4fe06ebc
 }
 
 func (s *Server) shutdown() {
